--- conflicted
+++ resolved
@@ -8,36 +8,21 @@
 
 _Empowering farmers, connecting investors, transforming LiveStock Assets_
 
-<<<<<<< HEAD
 
 
 [🚀 **Live Demo**](https://blockdag-livestocx.vercel.app/) | [📖 **Documentation**](https://livestocx.gitbook.io/livestocxdocumentation/) | [🎥 **Video Demo**](https://vimeo.com/1103547640?share=copy)
-=======
-[🚀 **Live Demo**](https://blockdag-livestocx.vercel.app/) | [📖 **Documentation**](https://livestocx.gitbook.io/livestocxdocumentation/) &#x20;
->>>>>>> e6b0dc33
 
 ***
 
 ### 🌟 Project Overview
 
-<<<<<<< HEAD
+
 
 **LivestocX** is a groundbreaking BlockDAG-based platform that revolutionizes LiveStock Assets finance by enabling farmers to tokenize their livestock and LiveStock Assets assets, while connecting them with global investors seeking exposure to the LiveStock Assets sector.
 
 Built during the **BlockDAG Hackathon 2025**, LivestocX addresses the critical gap in LiveStock Assets financing where traditional farmers struggle to access capital, while investors lack transparent, secure ways to invest in LiveStock Assets.
 
-=======
-**LivestocX** is a groundbreaking BlockDAG-based platform that revolutionizes Cattle finances for now and in-future LiveStock Assets finance by enabling farmers to tokenize their livestock and LiveStock Assets assets, while connecting them with global investors seeking exposure to the LiveStock Assets sector.
 
-Built during the **BlockDAG Hackathon 2025**, LivestocX addresses the critical gap in LiveStock Assets financing where traditional farmers struggle to access capital, while investors lack transparent, secure ways to invest in LiveStock Assets.
-
-* **Democratize LiveStock Assets Investment** - Make LiveStock Assets accessible to global investors
-* **Empower Farmers** - Provide instant liquidity for LiveStock Assets assets
-
-**LivestocX** is a groundbreaking blockchain-based platform that revolutionizes Livestock asset finance by enabling farmers to tokenize their livestock and Livestock assets, while connecting them with global investors seeking exposure to the agricultural sector.
-
-Built during the **BlockDAG Hackathon 2025**, LivestocX addresses the critical gap in  Cattle and Livestock & lifestock asset financing where traditional farmers struggle to access capital, while investors lack transparent, secure ways to invest in Livestock Assets.
->>>>>>> e6b0dc33
 
 #### 🎯 Core Purpose
 
